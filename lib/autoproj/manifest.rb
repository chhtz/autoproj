require 'yaml'
require 'csv'
require 'utilrb/kernel/options'
require 'set'
require 'rexml/document'

require 'win32/dir' if RbConfig::CONFIG["host_os"] =~%r!(msdos|mswin|djgpp|mingw|[Ww]indows)! 

module Autoproj
    @build_system_dependencies = Set.new

    # Declare OS packages that are required to import and build the packages
    #
    # It is used by autoproj itself to install the importers and/or the build
    # systems for the packages.
    def self.add_build_system_dependency(*names)
        @build_system_dependencies |= names.to_set
    end
    class << self
        # Returns the set of OS packages that are needed to build and/or import
        # the packages
        #
        # See Autoproj.add_build_system_dependency
        attr_reader :build_system_dependencies
    end

    # Expand build options in +value+.
    #
    # The method will expand in +value+ patterns of the form $NAME, replacing
    # them with the corresponding build option.
    def self.expand_environment(value)
        # Perform constant expansion on the defined environment variables,
        # including the option set
        options = Autoproj.option_set
        options.each_key do |k|
            options[k] = options[k].to_s
        end

        loop do
            new_value = Autoproj.single_expansion(value, options)
            if new_value == value
                break
            else
                value = new_value
            end
        end
        value
    end

    # Sets an environment variable
    #
    # This sets (or resets) the environment variable +name+ to the given value.
    # If multiple values are given, they are joined with ':'
    #
    # The values can contain configuration parameters using the
    # $CONF_VARIABLE_NAME syntax.
    def self.env_set(name, *value)
        Autobuild.env_clear(name)
        env_add(name, *value)
    end

    # Adds new values to a given environment variable
    #
    # Adds the given value(s) to the environment variable named +name+. The
    # values are added using the ':' marker.
    #
    # The values can contain configuration parameters using the
    # $CONF_VARIABLE_NAME syntax.
    def self.env_add(name, *value)
        value = value.map { |v| expand_environment(v) }
        Autobuild.env_add(name, *value)
    end

    # Sets an environment variable which is a path search variable (such as
    # PATH, RUBYLIB, PYTHONPATH)
    #
    # This sets (or resets) the environment variable +name+ to the given value.
    # If multiple values are given, they are joined with ':'. Unlike env_set,
    # duplicate values will be removed.
    #
    # The values can contain configuration parameters using the
    # $CONF_VARIABLE_NAME syntax.
    def self.env_set_path(name, *value)
        Autobuild.env_clear(name)
        env_add_path(name, *value)
    end

    # Adds new values to a given environment variable, which is a path search
    # variable (such as PATH, RUBYLIB, PYTHONPATH)
    #
    # Adds the given value(s) to the environment variable named +name+. The
    # values are added using the ':' marker. Unlike env_set, duplicate values
    # will be removed.
    #
    # The values can contain configuration parameters using the
    # $CONF_VARIABLE_NAME syntax.
    #
    # This is usually used in package configuration blocks to add paths
    # dependent on the place of install, such as
    #
    #   cmake_package 'test' do |pkg|
    #     Autoproj.env_add_path 'RUBYLIB', File.join(pkg.srcdir, 'bindings', 'ruby')
    #   end
    def self.env_add_path(name, *value)
        value = value.map { |v| expand_environment(v) }
        Autobuild.env_add_path(name, *value)
    end

    # Requests that autoproj source the given shell script in its own env.sh
    # script
    def self.env_source_file(file)
        Autobuild.env_source_file(file)
    end

    # Requests that autoproj source the given shell script in its own env.sh
    # script
    def self.env_source_after(file)
        Autobuild.env_source_after(file)
    end

    # Requests that autoproj source the given shell script in its own env.sh
    # script
    def self.env_source_before(file)
        Autobuild.env_source_before(file)
    end

    # Representation of a VCS definition contained in a source.yml file or in
    # autoproj/manifest
    class VCSDefinition
        attr_reader :type
        attr_reader :url
        attr_reader :options

        # The original spec in hash form. Set if this VCSDefinition object has
        # been created using VCSDefinition.from_raw
        attr_reader :raw

        def initialize(type, url, options, raw = nil)
            if raw && !raw.respond_to?(:to_ary)
                raise ArgumentError, "wrong format for the raw field (#{raw.inspect})"
            end

            @type, @url, @options = type, url, options
            if type != "none" && type != "local" && !Autobuild.respond_to?(type)
                raise ConfigError.new, "version control #{type} is unknown to autoproj"
            end
            @raw = raw
        end

        def local?
            @type == 'local'
        end

        # Updates the VCS specification +old+ by the information contained in
        # +new+
        #
        # Both +old+ and +new+ are supposed to be in hash form. It is assumed
        # that +old+ has already been normalized by a call to
        # Autoproj.vcs_definition_to_hash. +new+ can be in "raw" form.
        def self.update_raw_vcs_spec(old, new)
            new = vcs_definition_to_hash(new)
            if new.has_key?(:type) && (old[:type] != new[:type])
                # The type changed. We replace the old definition by the new one
                # completely, and we make sure that the new definition is valid
                from_raw(new)
                new
            else
                old.merge(new)
            end
        end

        # Normalizes a VCS definition contained in a YAML file into a hash
        #
        # It handles custom source handler expansion, as well as the bad habit
        # of forgetting a ':' at the end of a line:
        #
        #   - package_name
        #     branch: value
        def self.vcs_definition_to_hash(spec)
            options = Hash.new

            plain = Array.new
            filtered_spec = Hash.new
            spec.each do |key, value|
                keys = key.to_s.split(/\s+/)
                plain.concat(keys[0..-2])
                filtered_spec[keys[-1].to_sym] = value
            end
            spec = filtered_spec

            if plain.size > 1
                raise ConfigError.new, "invalid syntax"
            elsif plain.size == 1
                short_url = plain.first
                vcs, *url = short_url.split(':')

                # Check if VCS is a known version control system or source handler
                # shortcut. If it is not, look for a local directory called
                # short_url
                if Autobuild.respond_to?(vcs)
                    spec.merge!(:type => vcs, :url => url.join(':'))
                elsif Autoproj.has_source_handler?(vcs)
                    spec = Autoproj.call_source_handler(vcs, url.join(':'), spec)
                else
                    source_dir = File.expand_path(File.join(Autoproj.config_dir, short_url))
                    if !File.directory?(source_dir)
                        raise ConfigError.new, "'#{spec.inspect}' is neither a remote source specification, nor a local source definition"
                    end
                    spec.merge!(:type => 'local', :url => source_dir)
                end
            end

            spec, vcs_options = Kernel.filter_options spec, :type => nil, :url => nil
            spec.merge!(vcs_options)
            if !spec[:url]
                # Verify that none of the keys are source handlers. If it is the
                # case, convert
                filtered_spec = Hash.new
                spec.dup.each do |key, value|
                    if Autoproj.has_source_handler?(key)
                        spec.delete(key)
                        spec = Autoproj.call_source_handler(key, value, spec)
                        break
                    end
                end
            end

            spec
        end

        # Autoproj configuration files accept VCS definitions in three forms:
        #  * as a plain string, which is a relative/absolute path
        #  * as a plain string, which is a vcs_type:url string
        #  * as a hash
        #
        # This method returns the VCSDefinition object matching one of these
        # specs. It raises ConfigError if there is no type and/or url
        def self.from_raw(spec, raw_spec = [[nil, spec]])
            spec = vcs_definition_to_hash(spec)
            if !(spec[:type] && (spec[:type] == 'none' || spec[:url]))
                raise ConfigError.new, "the source specification #{spec.inspect} misses either the VCS type or an URL"
            end

            spec, vcs_options = Kernel.filter_options spec, :type => nil, :url => nil
            return VCSDefinition.new(spec[:type], spec[:url], vcs_options, raw_spec)
        end

        def ==(other_vcs)
            return false if !other_vcs.kind_of?(VCSDefinition)
            if local?
                other_vcs.local? && url == other.url
            elsif !other_vcs.local?
                this_importer = create_autobuild_importer
                other_importer = other_vcs.create_autobuild_importer
                this_importer.repository_id == other_importer.repository_id
            end
        end

        def self.to_absolute_url(url, root_dir = nil)
            # NOTE: we MUST use nil as default argument of root_dir as we don't
            # want to call Autoproj.root_dir unless completely necessary
            # (to_absolute_url might be called on installations that are being
            # bootstrapped, and as such don't have a root dir yet).
            url = Autoproj.single_expansion(url, 'HOME' => ENV['HOME'])
            if url && url !~ /^(\w+:\/)?\/|^[:\w]+\@|^(\w+\@)?[\w\.-]+:/
                url = File.expand_path(url, root_dir || Autoproj.root_dir)
            end
            url
        end

        # Returns a properly configured instance of a subclass of
        # Autobuild::Importer that match this VCS definition
        #
        # Returns nil if the VCS type is 'none'
        def create_autobuild_importer
            return if type == "none"

            url = VCSDefinition.to_absolute_url(self.url)
            Autobuild.send(type, url, options)
        end

        # Returns a pretty representation of this VCS definition
        def to_s 
            if type == "none"
                "none"
            else
                desc = "#{type}:#{url}"
                if !options.empty?
                    desc = "#{desc} #{options.to_a.sort_by { |key, _| key.to_s }.map { |key, value| "#{key}=#{value}" }.join(" ")}"
                end
                desc
            end
        end
    end

    @custom_source_handlers = Hash.new

    # Returns true if +vcs+ refers to a source handler name added by
    # #add_source_handler
    def self.has_source_handler?(vcs)
        @custom_source_handlers.has_key?(vcs.to_s)
    end

    # Returns the source handlers associated with +vcs+
    #
    # Source handlers are added by Autoproj.add_source_handler. The returned
    # value is an object that responds to #call(url, options) and return a VCS
    # definition as a hash
    def self.call_source_handler(vcs, url, options)
        handler = @custom_source_handlers[vcs.to_s]
        if !handler
            raise ArgumentError, "there is no source handler for #{vcs}"
        else
            return handler.call(url, options)
        end
    end

    # call-seq:
    #   Autoproj.add_source_handler name do |url, options|
    #     # build a hash that represent source configuration
    #     # and return it
    #   end
    #
    # Add a custom source handler named +name+
    #
    # Custom source handlers are shortcuts that can be used to represent VCS
    # information. For instance, the gitorious_server_configuration method
    # defines a source handler that allows to easily add new gitorious packages:
    #
    #   gitorious_server_configuration 'GITORIOUS', 'gitorious.org'
    #
    # defines the "gitorious" source handler, which allows people to write
    #
    #
    #   version_control:
    #       - tools/orocos.rb
    #         gitorious: rock-toolchain/orocos-rb
    #         branch: test
    #
    # 
    def self.add_source_handler(name, &handler)
        @custom_source_handlers[name.to_s] = lambda(&handler)
    end

    # Does a non-recursive expansion in +data+ of configuration variables
    # ($VAR_NAME) listed in +definitions+
    #
    # If the values listed in +definitions+ also contain configuration
    # variables, they do not get expanded
    def self.single_expansion(data, definitions)
        if !data.respond_to?(:to_str)
            return data
        end
        definitions = { 'HOME' => ENV['HOME'] }.merge(definitions)

        data = data.gsub /(.|^)\$(\w+)/ do |constant_name|
            prefix = constant_name[0, 1]
            if prefix == "\\"
                next(constant_name[1..-1])
            end
            if prefix == "$"
                prefix, constant_name = "", constant_name[1..-1]
            else
                constant_name = constant_name[2..-1]
            end

            if !(value = definitions[constant_name])
                if !(value = Autoproj.user_config(constant_name))
                    if !block_given? || !(value = yield(constant_name))
                        raise ArgumentError, "cannot find a definition for $#{constant_name}"
                    end
                end
            end
            "#{prefix}#{value}"
        end
        data
    end

    # Expand constants within +value+
    #
    # The list of constants is given in +definitions+. It raises ConfigError if
    # some values are not found
    def self.expand(value, definitions = Hash.new)
        if value.respond_to?(:to_hash)
            value.dup.each do |name, definition|
                value[name] = expand(definition, definitions)
            end
            value
        elsif value.respond_to?(:to_ary)
            value.map { |val| expand(val, definitions) }
        else
            value = single_expansion(value, definitions)
            if contains_expansion?(value)
                raise ConfigError.new, "some expansions are not defined in #{value.inspect}"
            end
            value
        end
    end

    # True if the given string contains expansions
    def self.contains_expansion?(string); string =~ /\$/ end

    def self.resolve_one_constant(name, value, result, definitions)
        result[name] = single_expansion(value, result) do |missing_name|
            result[missing_name] = resolve_one_constant(missing_name, definitions.delete(missing_name), result, definitions)
        end
    end

    # Resolves all possible variable references from +constants+
    #
    # I.e. replaces variables by their values, so that no value in +constants+
    # refers to variables defined in +constants+
    def self.resolve_constant_definitions(constants)
        constants = constants.dup
        constants['HOME'] = ENV['HOME']
        
        result = Hash.new
        while !constants.empty?
            name  = constants.keys.first
            value = constants.delete(name)
            resolve_one_constant(name, value, result, constants)
        end
        result
    end

    # A package set is a version control repository which contains general
    # information with package version control information (source.yml file),
    # package definitions (.autobuild files), and finally definition of
    # dependencies that are provided by the operating system (.osdeps file).
    class PackageSet
        attr_reader :manifest
        # The VCSDefinition object that defines the version control holding
        # information for this source. Local package sets (i.e. the ones that are not
        # under version control) use the 'local' version control name. For them,
        # local? returns true.
        attr_accessor :vcs

        # The set of OSDependencies object that represent the osdeps files
        # available in this package set
        attr_reader :all_osdeps

        # The OSDependencies which is a merged version of all OSdeps in
        # #all_osdeps
        attr_reader :osdeps

        # If this package set has been imported from another package set, this
        # is the other package set object
        attr_accessor :imported_from

        # If true, this package set has been loaded because another set imports
        # it. If false, it is loaded explicitely by the user
        def explicit?; !@imported_from end

        attr_reader :source_definition
        attr_reader :constants_definitions

        # Sets the auto_imports flag. See #auto_imports?
        attr_writer :auto_imports
        # If true (the default), imports listed in this package set will be
        # automatically loaded by autoproj
        def auto_imports?; !!@auto_imports end

        # Returns the Metapackage object that has the same name than this
        # package set
        def metapackage
            manifest.metapackage(name)
        end

        # List of the packages that are built if the package set is selected in
        # the layout
        def default_packages
            metapackage.packages
        end

        # Create this source from a VCSDefinition object
        def initialize(manifest, vcs)
            @manifest = manifest
            @vcs = vcs
            @osdeps = OSDependencies.new
            @all_osdeps = []

            @provides = Set.new
            @imports  = Array.new
            @auto_imports = true
        end

        # Load a new osdeps file for this package set
        def load_osdeps(file)
            new_osdeps = OSDependencies.load(file)
            @all_osdeps << new_osdeps
            @osdeps.merge(@all_osdeps.last)
            new_osdeps
        end

        # Enumerate all osdeps package names from this package set
        def each_osdep(&block)
            @osdeps.definitions.each_key(&block)
        end

        # True if this source has already been checked out on the local autoproj
        # installation
        def present?; File.directory?(raw_local_dir) end
        # True if this source is local, i.e. is not under a version control
        def local?; vcs.local? end
        # True if this source defines nothing
        def empty?
            !source_definition['version_control'] && !source_definition['overrides']
                !each_package.find { true } &&
                !File.exists?(File.join(raw_local_dir, "overrides.rb")) &&
                !File.exists?(File.join(raw_local_dir, "init.rb"))
        end

        # Create a PackageSet instance from its description as found in YAML
        # configuration files
        def self.from_spec(manifest, raw_spec, load_description)
            if raw_spec.respond_to?(:to_str)
                local_path = File.join(Autoproj.config_dir, raw_spec)
                if File.directory?(local_path)
                    raw_spec = { :type => 'local', :url => local_path }
                end
            end
            spec = VCSDefinition.vcs_definition_to_hash(raw_spec)
            options, vcs_spec = Kernel.filter_options spec, :auto_imports => true

            # Look up for short notation (i.e. not an explicit hash). It is
            # either vcs_type:url or just url. In the latter case, we expect
            # 'url' to be a path to a local directory
            vcs_spec = Autoproj.expand(vcs_spec, manifest.constant_definitions)
            vcs_def  = VCSDefinition.from_raw(vcs_spec, [[nil, raw_spec]])

            source = PackageSet.new(manifest, vcs_def)
            source.auto_imports = options[:auto_imports]
            if load_description
                if source.present?
                    source.load_description_file
                else
                    raise InternalError, "cannot load description file as it has not been checked out yet"
                end
            else
                # Try to load just the name from the source.yml file
                source.load_minimal
            end

            source
        end

        # Returns a string that uniquely represents the version control
        # information for this package set.
        #
        # I.e. for two package sets set1 and set2, if set1.repository_id ==
        # set2.repository_id, it means that both package sets are checked out
        # from exactly the same source.
        def repository_id
            if local?
                local_dir
            else
                importer = vcs.create_autobuild_importer
                if importer.respond_to?(:repository_id)
                    importer.repository_id
                else
                    vcs.to_s
                end
            end
        end

        # Remote sources can be accessed through a hidden directory in
        # $AUTOPROJ_ROOT/.remotes, or through a symbolic link in
        # autoproj/remotes/
        #
        # This returns the former. See #user_local_dir for the latter.
        #
        # For local sources, is simply returns the path to the source directory.
        def raw_local_dir
            if local?
                File.expand_path(vcs.url)
            else
                File.expand_path(File.join(Autoproj.remotes_dir, vcs.create_autobuild_importer.repository_id.gsub(/[^\w]/, '_')))
            end
        end

        # Remote sources can be accessed through a hidden directory in
        # $AUTOPROJ_ROOT/.remotes, or through a symbolic link in
        # autoproj/remotes/
        #
        # This returns the latter. See #raw_local_dir for the former.
        #
        # For local sources, is simply returns the path to the source directory.
        def user_local_dir
            if local?
                return vcs.url 
            else
                File.join(Autoproj.config_dir, 'remotes', name)
            end
        end

        # The directory in which data for this source will be checked out
        def local_dir
            ugly_dir   = raw_local_dir
            pretty_dir = user_local_dir
            if File.symlink?(pretty_dir) && File.readlink(pretty_dir) == ugly_dir
                pretty_dir
            else
                ugly_dir
            end
        end

        def required_autoproj_version
            definition = @source_definition || raw_description_file
            definition['required_autoproj_version'] || '0'
        end

        # Returns the source name
        def name
            if @name
                @name
            else
                vcs.to_s
            end
        end

        # Loads the source.yml file, validates it and returns it as a hash
        #
        # Raises InternalError if the source has not been checked out yet (it
        # should have), and ConfigError if the source.yml file is not valid.
        def raw_description_file
            if !present?
                raise InternalError, "source #{vcs} has not been fetched yet, cannot load description for it"
            end

            source_file = File.join(raw_local_dir, "source.yml")
            if !File.exists?(source_file)
                raise ConfigError.new, "source #{vcs.type}:#{vcs.url} should have a source.yml file, but does not"
            end

            source_definition = Autoproj.in_file(source_file, Autoproj::YAML_LOAD_ERROR) do
                YAML.load(File.read(source_file))
            end

            if !source_definition || !source_definition['name']
                raise ConfigError.new(source_file), "in #{source_file}: missing a 'name' field"
            end

            source_definition
        end

        # Load and validate the self-contained information from the YAML hash
        def load_minimal
            # If @source_definition is set, it means that load_description_file
            # has been called and that therefore all information has already
            # been parsed
            definition = @source_definition || raw_description_file
            @name = definition['name']

            if @name !~ /^[\w_\.-]+$/
                raise ConfigError.new(source_file),
                    "in #{source_file}: invalid source name '#{@name}': source names can only contain alphanumeric characters, and .-_"
            elsif @name == "local"
                raise ConfigError.new(source_file),
                    "in #{source_file}: the name 'local' is a reserved name"
            end

            @provides = (definition['provides'] || Set.new).to_set
            @imports  = (definition['imports'] || Array.new).map do |set_def|
                pkg_set = Autoproj.in_file(source_file) do
                    PackageSet.from_spec(manifest, set_def, false)
                end

                pkg_set.imported_from = self
                pkg_set
            end

        rescue InternalError
            # This ignores raw_description_file error if the package set is not
            # checked out yet
        end

        # Yields the imports this package set declares, as PackageSet instances
        def each_imported_set(&block)
            @imports.each(&block)
        end

        # Path to the source.yml file
        def source_file
            File.join(local_dir, 'source.yml')
        end

        # Load the source.yml file and resolves all information it contains.
        #
        # This for instance requires configuration options to be defined. Use
        # PackageSet#load_minimal to load only self-contained information
        def load_description_file
            if @source_definition
                return
            end

            @source_definition = raw_description_file
            load_minimal

            # Compute the definition of constants
            Autoproj.in_file(source_file) do
                constants = source_definition['constants'] || Hash.new
                @constants_definitions = Autoproj.resolve_constant_definitions(constants)
            end
        end

        def single_expansion(data, additional_expansions = Hash.new)
            if !source_definition
                load_description_file
            end
            Autoproj.single_expansion(data, additional_expansions.merge(constants_definitions))
        end

        # Expands the given string as much as possible using the expansions
        # listed in the source.yml file, and returns it. Raises if not all
        # variables can be expanded.
        def expand(data, additional_expansions = Hash.new)
            if !source_definition
                load_description_file
            end
            Autoproj.expand(data, additional_expansions.merge(constants_definitions))
        end

        # Returns the default importer definition for this package set, as a
        # VCSDefinition instance
        def default_importer
            importer_definition_for('default')
        end

        # Returns an importer definition for the given package, if one is
        # available. Otherwise returns nil.
        #
        # The returned value is a VCSDefinition object.
        def version_control_field(package_name, section_name, validate = true)
            urls = source_definition['urls'] || Hash.new
            urls['HOME'] = ENV['HOME']

            all_vcs     = source_definition[section_name]
            if all_vcs
                if all_vcs.kind_of?(Hash)
                    raise ConfigError.new, "wrong format for the #{section_name} section, you forgot the '-' in front of the package names"
                elsif !all_vcs.kind_of?(Array)
                    raise ConfigError.new, "wrong format for the #{section_name} section"
                end
            end

            raw = []
            vcs_spec = Hash.new

            if all_vcs
                all_vcs.each do |spec|
                    spec = spec.dup
                    if spec.values.size != 1
                        # Maybe the user wrote the spec like
                        #   - package_name:
                        #     type: git
                        #     url: blah
                        #
                        # or as
                        #   - package_name
                        #     type: git
                        #     url: blah
                        #
                        # In that case, we should have the package name as
                        # "name => nil". Check that.
                        name, _ = spec.find { |n, v| v.nil? }
                        if name
                            spec.delete(name)
                        else
                            name, _ = spec.find { |n, v| n =~ / \w+$/ }
                            name =~ / (\w+)$/
                            spec[$1] = spec.delete(name)
                            name = name.gsub(/ \w+$/, '')
                        end
                    else
                        name, spec = spec.to_a.first
                        if name =~ / (\w+)/
                            spec = { $1 => spec }
                            name = name.gsub(/ \w+$/, '')
                        end

                        if spec.respond_to?(:to_str)
                            if spec == "none"
                                spec = { :type => "none" }
                            else
                                raise ConfigError.new, "invalid VCS specification in the #{section_name} section '#{name}: #{spec}'"
                            end
                        end
                    end

                    name_match = name
                    if name_match =~ /[^\w\/_-]/
                        name_match = Regexp.new("^" + name_match)
                    end
                    if name_match === package_name
                        raw << [self.name, spec]
                        vcs_spec =
                            begin
                                VCSDefinition.update_raw_vcs_spec(vcs_spec, spec)
                            rescue ConfigError => e
                                raise ConfigError.new, "invalid VCS definition in the #{section_name} section for '#{name}': #{e.message}", e.backtrace
                            end
                    end
                end
            end

            if !vcs_spec.empty?
                expansions = Hash["PACKAGE" => package_name,
                    "PACKAGE_BASENAME" => File.basename(package_name),
                    "AUTOPROJ_ROOT" => Autoproj.root_dir,
                    "AUTOPROJ_CONFIG" => Autoproj.config_dir,
                    "AUTOPROJ_SOURCE_DIR" => local_dir]

                vcs_spec = expand(vcs_spec, expansions)
                vcs_spec.dup.each do |name, value|
                    vcs_spec[name] = expand(value, expansions)
                end

                # If required, verify that the configuration is a valid VCS
                # configuration
                if validate
                    begin
                        VCSDefinition.from_raw(vcs_spec)
                    rescue ConfigError => e
                        raise ConfigError.new, "invalid resulting VCS definition for package #{package_name}: #{e.message}", e.backtrace
                    end
                end
                return vcs_spec, raw
            else
                return nil, []
            end
        end

        # Returns the VCS definition for +package_name+ as defined in this
        # source, or nil if the source does not have any.
        #
        # The definition is an instance of VCSDefinition
        def importer_definition_for(package_name)
            Autoproj.in_file source_file do
                vcs_spec, raw = version_control_field(package_name, 'version_control')
                if vcs_spec
                    VCSDefinition.from_raw(vcs_spec, raw)
                end
            end
        end

        # Enumerates the Autobuild::Package instances that are defined in this
        # source
        def each_package
            if !block_given?
                return enum_for(:each_package)
            end

            Autoproj.manifest.packages.each_value do |pkg|
                if pkg.package_set.name == name
                    yield(pkg.autobuild)
                end
            end
        end

        # True if this package set provides the given package set name. I.e. if
        # it has this name or the name is listed in the "replaces" field of
        # source.yml
        def provides?(name)
            name == self.name ||
                provides.include?(name)
        end
    end

    # Specialization of the PackageSet class for the overrides listed in autoproj/
    class LocalPackageSet < PackageSet
        def initialize(manifest)
            super(manifest, VCSDefinition.from_raw(:type => 'local', :url => Autoproj.config_dir))
        end

        def name
            'local'
        end
        def load_minimal
        end
        def repository_id
            'local'
        end

        def source_file
            File.join(Autoproj.config_dir, "overrides.yml")
        end

        # Returns the default importer for this package set
        def default_importer
            importer_definition_for('default') ||
                VCSDefinition.from_raw(:type => 'none')
        end

        def raw_description_file
            path = source_file
            if File.file?(path)
                data = Autoproj.in_file(path, Autoproj::YAML_LOAD_ERROR) do
                    YAML.load(File.read(path)) || Hash.new
                end
                data['name'] = 'local'
                data
            else
                { 'name' => 'local' }
            end
        end
    end

    # DEPRECATED. For backward-compatibility only.
    Source = PackageSet
    # DEPRECATED. For backward-compatibility only.
    LocalSource = LocalPackageSet

    # Class used to store information about a package definition
    class PackageDefinition
        attr_reader :autobuild
        attr_reader :user_blocks
        attr_reader :package_set
        attr_reader :file
        def setup?; !!@setup end
        attr_writer :setup
        attr_accessor :vcs

        def initialize(autobuild, package_set, file)
            @autobuild, @package_set, @file =
                autobuild, package_set, file
            @user_blocks = []
        end

        def name
            autobuild.name
        end

        def add_setup_block(block)
            user_blocks << block
            if setup?
                block.call(autobuild)
            end
        end
    end

    # A set of packages that can be referred to by name
    class Metapackage
        # The metapackage name
        attr_reader :name
        # The packages listed in this metapackage
        attr_reader :packages
        # The normal dependency handling behaviour is to generate an error if a
        # metapackage is selected for the build but some of its dependencies
        # cannot be built. This modifies the behaviour to simply ignore the
        # problematic packages.
        attr_writer :weak_dependencies
        def weak_dependencies?
            !!@weak_dependencies
        end

        def initialize(name)
            @name = name
            @packages = []
            @weak_dependencies = false
        end
        # Adds a package to this metapackage
        def add(pkg)
            @packages << pkg
        end
        def each_package(&block)
            @packages.each(&block)
        end
        def include?(pkg)
            if !pkg.respond_to?(:to_str)
                pkg = pkg.name
            end
            @packages.any? { |p| p.name == pkg }
        end
    end

    # The Manifest class represents the information included in the main
    # manifest file, and allows to manipulate it
    class Manifest
        # Data structure used to use autobuild importers without a package, to
        # import configuration data.
        #
        # It has to match the interface of Autobuild::Package that is relevant
        # for importers
        class FakePackage < Autobuild::Package
            attr_reader :srcdir
            attr_reader :importer

            # Used by the autobuild importers
            attr_accessor :updated

            def initialize(text_name, srcdir, importer = nil)
                super(text_name)
                @srcdir = srcdir
                @importer = importer
                @@packages.delete(text_name)
            end

            def import
                importer.import(self)
            end

            def add_stat(*args)
            end
        end

        # The set of packages that are selected by the user, either through the
        # manifest file or through the command line, as a set of package names
        attr_accessor :explicit_selection

        # Returns true if +pkg_name+ has been explicitely selected
        def explicitly_selected_package?(pkg_name)
            explicit_selection && explicit_selection.include?(pkg_name)
        end

        # Loads the manifest file located at +file+ and returns the Manifest
        # instance that represents it
	def self.load(file)
	    manifest = Manifest.new
            manifest.load(file)
            manifest
	end

        # Load the manifest data contained in +file+
        def load(file)
            if !File.exists?(file)
                raise ConfigError.new(File.dirname(file)), "expected an autoproj configuration in #{File.dirname(file)}, but #{file} does not exist"
            end

            data = Autoproj.in_file(file, Autoproj::YAML_LOAD_ERROR) do
                YAML.load(File.read(file))
            end

            @file = file
            @data = data
            @ignored_packages |= (data['ignored_packages'] || Set.new)
            data['exclude_packages'] ||= Set.new

            if data['constants']
                @constant_definitions = Autoproj.resolve_constant_definitions(data['constants'])
            end
        end

        # The manifest data as a Hash
        attr_reader :data

        # The set of packages defined so far as a mapping from package name to 
        # [Autobuild::Package, package_set, file] tuple
        attr_reader :packages

        # A mapping from package names into PackageManifest objects
        attr_reader :package_manifests

        # The path to the manifest file that has been loaded
        attr_reader :file

        # The set of package names for packages that should be ignored
        attr_reader :ignored_packages

        # A set of other autoproj installations that are being reused
        attr_reader :reused_installations

        # True if osdeps should be handled in update and build, or left to the
        # osdeps command
        def auto_osdeps?
            if data.has_key?('auto_osdeps')
                !!data['auto_osdeps']
            else true
            end
        end

        # True if autoproj should run an update automatically when the user
        # uses" build"
        def auto_update?
            !!data['auto_update']
        end

        attr_reader :constant_definitions

        attr_reader :metapackages

	def initialize
            @file = nil
	    @data = nil
            @packages = Hash.new
            @package_manifests = Hash.new
            @automatic_exclusions = Hash.new
            @constants_definitions = Hash.new
            @disabled_imports = Set.new
            @moved_packages = Hash.new
            @osdeps_overrides = Hash.new
            @metapackages = Hash.new
            @ignored_os_dependencies = Set.new
            @reused_installations = Array.new
            @ignored_packages = Set.new

            @constant_definitions = Hash.new
            if Autoproj.has_config_key?('manifest_source')
                @vcs = VCSDefinition.from_raw(Autoproj.user_config('manifest_source'))
            end
	end


        # Call this method to ignore a specific package. It must not be used in
        # init.rb, as the manifest is not yet loaded then
        def ignore_package(package_name)
            @ignored_packages << package_name
        end

        # True if the given package should not be built, with the packages that
        # depend on him have this dependency met.
        #
        # This is useful if the packages are already installed on this system.
        def ignored?(package_name)
            ignored_packages.any? do |l|
                if package_name == l
                    true
                elsif (pkg_set = metapackages[l]) && pkg_set.include?(package_name)
                    true
                else
                    false
                end
            end
        end

        # Enumerates the package names of all ignored packages
        def each_ignored_package
            ignored_packages.each do |l|
                if pkg_set = metapackages[l]
                    pkg_set.each_package do |pkg|
                        yield(pkg.name)
                    end
                else
                    yield(l)
                end
            end
        end

        # Removes all registered exclusions
        def clear_exclusions
            automatic_exclusions.clear
            data['exclude_packages'].clear
        end

        # Removes all registered ignored packages
        def clear_ignored
            ignored_packages.clear
        end

        # The set of package names that are listed in the excluded_packages
        # section of the manifest
        def manifest_exclusions
            data['exclude_packages']
        end

        # A package_name => reason map of the exclusions added with #add_exclusion.
        # Exclusions listed in the manifest file are returned by #manifest_exclusions
        attr_reader :automatic_exclusions

        # Exclude +package_name+ from the build. +reason+ is a string describing
        # why the package is to be excluded.
        def add_exclusion(package_name, reason)
            automatic_exclusions[package_name] = reason
        end

        # If +package_name+ is excluded from the build, returns a string that
        # tells why. Otherwise, returns nil
        #
        # Packages can either be excluded because their name is listed in the
        # exclude_packages section of the manifest, or because they are
        # disabled on this particular operating system.
        def exclusion_reason(package_name)
            if manifest_exclusions.any? { |l| Regexp.new(l) =~ package_name }
                "#{package_name} is listed in the exclude_packages section of the manifest"
            else
                automatic_exclusions[package_name]
            end
        end

        # True if the given package should not be built and its dependencies
        # should be considered as met.
        #
        # This is useful to avoid building packages that are of no use for the
        # user.
        def excluded?(package_name)
            if manifest_exclusions.any? { |l| Regexp.new(l) =~ package_name }
                true
            elsif automatic_exclusions.any? { |pkg_name, | pkg_name == package_name }
                true
            else
                false
            end
        end

        # Lists the autobuild files that are in the package sets we know of
	def each_autobuild_file(source_name = nil, &block)
            if !block_given?
                return enum_for(:each_source_file, source_name)
            end

            # This looks very inefficient, but it is because source names are
            # contained in source.yml and we must therefore load that file to
            # check the package set name ...
            #
            # And honestly I don't think someone will have 20 000 package sets
            done_something = false
            each_package_set(false) do |source| 
                next if source_name && source.name != source_name
                done_something = true

                Dir.glob(File.join(source.local_dir, "*.autobuild")).each do |file|
                    yield(source, file)
                end
            end

            if source_name && !done_something
                raise ConfigError.new(file), "in #{file}: package set '#{source_name}' does not exist"
            end
	end

        # Yields each osdeps definition files that are present in our sources
        def each_osdeps_file
            if !block_given?
                return enum_for(:each_source_file)
            end

            each_package_set(false) do |source|
		Dir.glob(File.join(source.local_dir, "*.osdeps")).each do |file|
		    yield(source, file)
		end
            end
        end

        # True if some of the sources are remote sources
        def has_remote_sources?
            each_remote_source(false).any? { true }
        end

        # True if calling update_remote_sources will actually do anything
        def should_update_remote_sources
            if Autobuild.do_update
                return true
            end

            each_remote_source(false) do |source|
                if !File.directory?(source.local_dir)
                    return true
                end
            end
            false
        end

        # Like #each_package_set, but filters out local package sets
        def each_remote_package_set(load_description = true)
            if !block_given?
                enum_for(:each_remote_package_set, load_description)
            else
                each_package_set(load_description) do |source|
                    if !source.local?
                        yield(source)
                    end
                end
            end
        end

        def each_remote_source(*args, &block)
            each_remote_package_set(*args, &block)
        end

        # Helper method for #each_package_set
        def enumerate_package_set(pkg_set, explicit_sets, all_sets) # :nodoc:
            if @disabled_imports.include?(pkg_set.name)
                pkg_set.auto_imports = false
            end

            result = []
            if pkg_set.auto_imports?
                pkg_set.each_imported_set do |imported_set|
                    if explicit_sets.any? { |src| src.vcs == imported_set.vcs } ||
                        all_sets.any? { |src| src.vcs == imported_set.vcs }
                        next
                    end

                    all_sets << imported_set
                    result.concat(enumerate_package_set(imported_set, explicit_sets, all_sets))
                end
            end
            result << pkg_set
            result
        end

        # call-seq:
        #   each_package_set { |pkg_set| ... }
        #
        # Lists all package sets defined in this manifest, by yielding a
        # PackageSet object that describes it.
        def each_package_set(load_description = true, &block)
            if !block_given?
                return enum_for(:each_package_set, load_description)
            end

            if @package_sets
                if load_description
                    @package_sets.each do |src|
                        if !src.source_definition
                            src.load_description_file
                        end
                    end
                end
                return @package_sets.each(&block)
            end

	    explicit_sets = (data['package_sets'] || []).map do |spec|
                Autoproj.in_file(self.file) do
                    PackageSet.from_spec(self, spec, load_description)
                end
            end

            all_sets = Array.new
            explicit_sets.each do |pkg_set|
                all_sets.concat(enumerate_package_set(pkg_set, explicit_sets, all_sets + [pkg_set]))
            end

            # Now load the local source 
            local = LocalPackageSet.new(self)
            if load_description
                local.load_description_file
            else
                local.load_minimal
            end
            if !load_description || !local.empty?
                all_sets << local
            end
            
            if load_description
                all_sets.each(&:load_description_file)
            else
                all_sets.each(&:load_minimal)
            end
            all_sets.each(&block)
        end

        # DEPRECATED. For backward-compatibility only
        #
        # use #each_package_set instead
        def each_source(*args, &block)
            each_package_set(*args, &block)
        end

        def local_package_set
            each_package_set.find { |s| s.kind_of?(LocalPackageSet) }
        end

        # Save the currently known package sets. After this call,
        # #each_package_set will always return the same set regardless of
        # changes on the manifest's data structures
        def cache_package_sets
            @package_sets = each_package_set(false).to_a
            @package_sets.each do |pkg_set|
                @metapackages[pkg_set.name] ||= Metapackage.new(pkg_set.name)
                @metapackages["#{pkg_set.name}.all"] ||= Metapackage.new("#{pkg_set.name}.all")
            end
        end

        # Register a new package
        def register_package(package, block, source, file)
            pkg = PackageDefinition.new(package, source, file)
            if block
                pkg.add_setup_block(block)
            end
            @packages[package.name] = pkg
            @metapackages[pkg.package_set.name].add(pkg.autobuild)
            @metapackages["#{pkg.package_set.name}.all"].add(pkg.autobuild)
        end

        def definition_source(package_name)
            if pkg_def = @packages[package_name]
                pkg_def.package_set
            end
        end
        def definition_file(package_name)
            if pkg_def = @packages[package_name]
                pkg_def.file
            end
        end

        def package(name)
            packages[name]
        end

        # Lists all defined packages as PackageDefinition objects
        def each_package_definition(&block)
            if !block_given?
                return enum_for(:each_package_definition)
            end
            packages.each_value(&block)
        end

        # Lists all defined autobuild packages as instances of
        # Autobuild::Package and its subclasses
        def each_autobuild_package
            if !block_given?
                return enum_for(:each_package)
            end
            packages.each_value { |pkg| yield(pkg.autobuild) }
        end

        # DEPRECATED: use either #each_autobuild_package and
        # #each_package_definition
        def each_package(&block)
            each_autobuild_package(&block)
        end

        # The VCS object for the main configuration itself
        attr_reader :vcs

        def each_configuration_source
            if !block_given?
                return enum_for(:each_configuration_source)
            end

            if vcs
                yield(vcs, "autoproj main configuration", Autoproj.config_dir)
            end

            each_remote_source(false) do |source|
                yield(source.vcs, source.name || source.vcs.url, source.local_dir)
            end
            self
        end

        # Creates an autobuild package whose job is to allow the import of a
        # specific repository into a given directory.
        #
        # +vcs+ is the VCSDefinition file describing the repository, +text_name+
        # the name used when displaying the import progress, +pkg_name+ the
        # internal name used to represent the package and +into+ the directory
        # in which the package should be checked out.
        def self.create_autobuild_package(vcs, text_name, into)
            importer     = vcs.create_autobuild_importer
            return if !importer # updates have been disabled by using the 'none' type

            FakePackage.new(text_name, into, importer)

        rescue Autobuild::ConfigException => e
            raise ConfigError.new, "cannot import #{name}: #{e.message}", e.backtrace
        end

        # Imports or updates a source (remote or otherwise).
        #
        # See create_autobuild_package for informations about the arguments.
        def self.update_package_set(vcs, text_name, into)
            fake_package = create_autobuild_package(vcs, text_name, into)
            fake_package.import

        rescue Autobuild::ConfigException => e
            raise ConfigError.new, "cannot import #{name}: #{e.message}", e.backtrace
        end

        # Updates the main autoproj configuration
        def update_yourself
            Manifest.update_package_set(vcs, "autoproj main configuration", Autoproj.config_dir)
        end

        def update_remote_set(pkg_set, remotes_symlinks_dir = nil)
            Manifest.update_package_set(
                pkg_set.vcs,
                pkg_set.name,
                pkg_set.raw_local_dir)

            if remotes_symlinks_dir
                pkg_set.load_minimal
                symlink_dest = File.join(remotes_symlinks_dir, pkg_set.name)

                # Check if the current symlink is valid, and recreate it if it
                # is not
                if File.symlink?(symlink_dest)
                    dest = File.readlink(symlink_dest)
                    if dest != pkg_set.raw_local_dir
                        FileUtils.rm_f symlink_dest
                        Autoproj.create_symlink(pkg_set.raw_local_dir, symlink_dest)
                    end
                else
                    FileUtils.rm_f symlink_dest
                    Autoproj.create_symlink(pkg_set.raw_local_dir, symlink_dest)
                end

                symlink_dest
            end
        end

        # Updates all the remote sources in ROOT_DIR/.remotes, as well as the
        # symbolic links in ROOT_DIR/autoproj/remotes
        def update_remote_package_sets
            remotes_symlinks_dir = File.join(Autoproj.config_dir, 'remotes')
            FileUtils.mkdir_p remotes_symlinks_dir

            # Iterate on the remote sources, without loading the source.yml
            # file (we're not ready for that yet)
            #
            # Do it iteratively to properly take imports into account, but we
            # first unconditionally update all the existing sets to properly
            # handle imports that have been removed
            updated_sets     = Hash.new
            known_remotes = []
            each_remote_package_set(false) do |pkg_set|
                next if !pkg_set.explicit?
                if pkg_set.present?
                    known_remotes << update_remote_set(pkg_set, remotes_symlinks_dir)
                    updated_sets[pkg_set.repository_id] = pkg_set
                end
            end

            old_updated_sets = nil
            while old_updated_sets != updated_sets
                old_updated_sets = updated_sets.dup
                each_remote_package_set(false) do |pkg_set|
                    next if updated_sets.has_key?(pkg_set.repository_id)

                    if !pkg_set.explicit?
                        Autoproj.message "  #{pkg_set.imported_from.name}: auto-importing #{pkg_set.name}"
                    end
                    known_remotes << update_remote_set(pkg_set, remotes_symlinks_dir)
                    updated_sets[pkg_set.repository_id] = pkg_set
                end
            end

            # Check for directories in ROOT_DIR/.remotes that do not map to a
            # source repository, and remove them
            Dir.glob(File.join(Autoproj.remotes_dir, '*')).each do |dir|
                dir = File.expand_path(dir)
                if File.directory?(dir) && !updated_sets.values.find { |pkg| pkg.raw_local_dir == dir }
                    FileUtils.rm_rf dir
                end
            end

            # Now remove obsolete symlinks
            Dir.glob(File.join(remotes_symlinks_dir, '*')).each do |file|
                if File.symlink?(file) && !known_remotes.include?(file)
                    FileUtils.rm_f file
                end
            end
        end

        # DEPRECATED. For backward-compatibility only
        def update_remote_sources(*args, &block)
            update_remote_package_sets(*args, &block)
        end

        def importer_definition_for(package_name, package_source = nil)
            if !package_source
                package_source = packages.values.
                    find { |pkg| pkg.autobuild.name == package_name }.
                    package_set
            end

            sources = each_package_set.to_a.dup

            # Remove sources listed before the package source
            while !sources.empty? && sources[0].name != package_source.name
                sources.shift
            end
            package_source = sources.shift
            if !package_source
                raise InternalError, "cannot find the package set that defines #{package_name}"
            end

            # Get the version control information from the package source. There
            # must be one
            vcs_spec, raw = Autoproj.in_file package_source.source_file do
                package_source.version_control_field(package_name, 'version_control')
            end
            return if !vcs_spec

            sources.each do |src|
                overrides_spec, raw_additional = src.version_control_field(package_name, 'overrides', false)
                raw = raw.concat(raw_additional)
                if overrides_spec
                    vcs_spec = Autoproj.in_file src.source_file do
                        begin
                            VCSDefinition.update_raw_vcs_spec(vcs_spec, overrides_spec)
                        rescue ConfigError => e
                            raise ConfigError.new, "invalid resulting VCS specification in the overrides section for package #{package_name}: #{e.message}"
                        end
                    end
                end
            end
            VCSDefinition.from_raw(vcs_spec, raw)
        end

        # Sets up the package importers based on the information listed in
        # the source's source.yml 
        #
        # The priority logic is that we take the package sets one by one in the
        # order listed in the autoproj main manifest, and first come first used.
        #
        # A set that defines a particular package in its autobuild file
        # *must* provide the corresponding VCS line in its source.yml file.
        # However, it is possible for a source that does *not* define a package
        # to override the VCS
        #
        # In other words: if package P is defined by source S1, and source S0
        # imports S1, then
        #  * S1 must have a VCS line for P
        #  * S0 can have a VCS line for P, which would override the one defined
        #    by S1
        def load_importers
            packages.each_value do |pkg|
                vcs = importer_definition_for(pkg.autobuild.name, pkg.package_set) ||
                    pkg.package_set.default_importer

                if vcs
                    Autoproj.add_build_system_dependency vcs.type
                    pkg.vcs = vcs
                    pkg.autobuild.importer = vcs.create_autobuild_importer
                else
                    raise ConfigError.new, "source #{pkg.package_set.name} defines #{pkg.autobuild.name}, but does not provide a version control definition for it"
                end
            end
        end

        # Returns true if +name+ is the name of a package set known to this
        # autoproj installation
        def has_package_set?(name)
            each_package_set(false).find { |set| set.name == name }
        end

        # Returns the PackageSet object for the given package set, or raises
        # ArgumentError if none exists with that name
        def package_set(name)
            set = each_package_set(false).find { |set| set.name == name }
            if !set
                raise ArgumentError, "no package set called #{name} exists"
            end
            set
        end

        # Exception raised when a caller requires to use an excluded package
        class ExcludedPackage < ConfigError
            attr_reader :name
            def initialize(name)
                @name = name
            end
        end

        # Resolves the given +name+, where +name+ can either be the name of a
        # source or the name of a package.
        #
        # The returned value is a list of pairs:
        #
        #   [type, package_name]
        #
        # where +type+ can either be :package or :osdeps (as symbols)
        #
        # The returned array can be empty if +name+ is an ignored package
        def resolve_package_name(name, options = Hash.new)
            if pkg_set = find_metapackage(name)
                if !pkg_set
                    raise ConfigError.new, "#{name} is neither a package nor a package set name. Packages in autoproj must be declared in an autobuild file."
                end
                pkg_names = pkg_set.each_package.map(&:name)
            else
                pkg_names = [name]
            end

            result = []
            pkg_names.each do |pkg|
                result.concat(resolve_single_package_name(pkg, options))
            end
            result
        end

        # Resolves all the source package dependencies for given packages
        #
        # @param [Set<String>] the set of package names of which we want to
        #   discover the dependencies
        # @return [Set<String>] the set of all package names that the packages designed
        #   by root_names depend on
        def resolve_packages_dependencies(*root_names)
            result = Set.new
            queue = root_names.dup
            while pkg_name = queue.shift
                next if result.include?(pkg_name)
                result << pkg_name

                pkg = Autobuild::Package[pkg_name]
                pkg.dependencies.each do |dep_name|
                    queue << dep_name
                end
            end
            result
        end

        # Resolves a package name, where +name+ cannot be resolved as a
        # metapackage
        #
        # This is a helper method for #resolve_package_name. Do not use
        # directly
        def resolve_single_package_name(name, options = Hash.new) # :nodoc:
            options = Kernel.validate_options options, :filter => true

            explicit_selection  = explicitly_selected_package?(name)
	    osdeps_availability = Autoproj.osdeps.availability_of(name)
            available_as_source = Autobuild::Package[name]

            osdeps_overrides = Autoproj.manifest.osdeps_overrides[name]
            if osdeps_overrides
                source_packages    = osdeps_overrides[:packages].dup
                force_source_usage = osdeps_overrides[:force]
                begin
                    source_packages = source_packages.inject([]) do |result, src_pkg_name|
                        result.concat(resolve_package_name(src_pkg_name))
                    end.uniq
                    available_as_source = true
                rescue ExcludedPackage
                    force_source_usage = false
                    available_as_source = false
                end

                if source_packages.empty?
                    source_packages << [:package, name]
                end
            end

            if force_source_usage
                return source_packages
            elsif !explicit_selection 
                if osdeps_availability == Autoproj::OSDependencies::AVAILABLE
                    return [[:osdeps, name]]
                elsif osdeps_availability == Autoproj::OSDependencies::IGNORE
                    return []
                end

                if osdeps_availability == Autoproj::OSDependencies::UNKNOWN_OS
                    # If we can't handle that OS, but other OSes have a
                    # definition for it, we assume that it can be installed as
                    # an external package. However, if it is also available as a
                    # source package, prompt the user
                    if !available_as_source || explicit_osdeps_selection(name)
                        return [[:osdeps, name]]
                    end
                end

                # No source, no osdeps.
                # If the package is ignored by the manifest, just return empty.
                # Otherwise, generate a proper error message
                # Call osdeps again, but this time to get
                # a proper error message.
                if !available_as_source
                    if ignored?(name)
                        return []
                    end
                    begin
                        Autoproj.osdeps.resolve_os_dependencies([name].to_set)
                    rescue Autoproj::ConfigError => e
                        if osdeps_availability != Autoproj::OSDependencies::NO_PACKAGE && !Autoproj.osdeps.installs_os_packages?
                            if !@ignored_os_dependencies.include?(name)
                                Autoproj.warn "some package depends on the #{name} osdep: #{e.message}"
                                Autoproj.warn "this osdeps dependency is simply ignored as you asked autoproj to not install osdeps packages"
                                @ignored_os_dependencies << name
                            end
                            # We are not asked to install OS packages, just ignore
                            return []
                        end
                        raise
                    end
                    # Should never reach further than that
                end
            elsif !available_as_source
                raise ConfigError, "cannot resolve #{name}: it is not a package, not a metapackage and not an osdeps"
            end
            if source_packages
                return source_packages
            else
                return [[:package, name]]
            end
        end

        # +name+ can either be the name of a source or the name of a package. In
        # the first case, we return all packages defined by that source. In the
        # latter case, we return the singleton array [name]
        def resolve_package_set(name)
            if Autobuild::Package[name]
                [name]
            else
                pkg_set = find_metapackage(name)
                if !pkg_set
                    raise UnknownPackage.new(name), "#{name} is neither a package nor a package set name. Packages in autoproj must be declared in an autobuild file."
                end
                pkg_set.each_package.
                    map(&:name).
                    find_all { |pkg_name| !Autoproj.osdeps || !Autoproj.osdeps.has?(pkg_name) }
            end
        end

        def find_metapackage(name)
            @metapackages[name.to_s]
        end

        # call-seq:
        #   metapackage 'meta_name' => Metapackage
        #   metapackage 'meta_name', 'pkg1', 'pkg2' => Metapackage
        #
        # Metapackage definition
        #
        # In the first form, returns a Metapackage instance for the metapackage
        # named 'meta_name'.
        #
        # In the second form, adds the listed packages to the metapackage and
        # returns the Metapackage instance
        def metapackage(name, *packages, &block)
            meta = (@metapackages[name.to_s] ||= Metapackage.new(name))
            packages.each do |pkg_name|
                package_names = resolve_package_set(pkg_name)
                package_names.each do |pkg_name|
                    meta.add(Autobuild::Package[pkg_name])
                end
            end

            if block
                meta.instance_eval(&block)
            end
            meta
        end

        # Lists all defined metapackages
        #
        # Autoproj defines one metapackage per package set, which by default
        # includes all the packages that the package set defines.
        def each_metapackage(&block)
            metapackages.each_value(&block)
        end

        # Returns the packages selected in this manifest's layout
        #
        # @return [PackageSelection]
        def layout_packages(validate)
            result = PackageSelection.new
            Autoproj.in_file(self.file) do
                normalized_layout.each_key do |pkg_or_set|
                    begin
                        weak = if meta = metapackages[pkg_or_set]
                                   meta.weak_dependencies?
                               end


                        result.select(pkg_or_set, resolve_package_set(pkg_or_set), weak)
                    rescue UnknownPackage => e
                        raise e, "#{e.name}, which is selected in the layout, is unknown: #{e.message}", e.backtrace
                    end
                end
            end
            
            begin
                result.filter_excluded_and_ignored_packages(self)
            rescue ExcludedSelection => e
                if validate
<<<<<<< HEAD
                    raise
=======
                    raise e, "#{e.selection}, which is selected in the layout, cannot be built: #{e.message}", e.backtrace
>>>>>>> db91a932
                end
            end
            result
        end

        # Enumerates the sublayouts defined in +layout_def+.
        def each_sublayout(layout_def)
            layout_def.each do |value|
                if value.kind_of?(Hash)
                    name, layout = value.find { true }
                    yield(name, layout)
                end
            end
        end

        # Returns the set of package names that are explicitely listed in the
        # layout, minus the excluded and ignored ones
        def all_layout_packages(validate = true)
            default_packages(validate)
        end

        # Returns all defined package names, minus the excluded and ignored ones
        def all_package_names
            Autobuild::Package.each.map { |name, _| name }.to_set
        end

        # Returns all the packages that can be built in this installation
        def all_packages
            result = Set.new
            each_package_set do |pkg_set|
                result |= metapackage(pkg_set.name).packages.map(&:name).to_set
            end
            result.to_a.
                find_all { |pkg_name| !Autoproj.osdeps || !Autoproj.osdeps.has?(pkg_name) }
        end

        # Returns true if +name+ is a valid package and is included in the build
        #
        # If +validate+ is true, the method will raise ArgumentError if the
        # package does not exists. 
        #
        # If it is false, the method will simply return false on non-defined
        # packages 
        def package_enabled?(name, validate = true)
            if !Autobuild::Package[name] && !Autoproj.osdeps.has?(name)
                if validate
                    raise ArgumentError, "package #{name} does not exist"
                end
                return false
            end

            !excluded?(name)
        end

        # Returns true if +name+ is a valid package and is neither excluded from
        # the build, nor ignored from the build
        #
        # If +validate+ is true, the method will raise ArgumentError if the
        # package does not exists. 
        #
        # If it is false, the method will simply return false on non-defined
        # packages 
        def package_selected?(name, validate = true)
            if package_enabled?(name)
                !ignored?(name)
            end
        end

        # Returns the set of packages that are selected by the layout
        def all_selected_packages(validate = true)
            result = Set.new
            root = default_packages(validate).packages.to_set
            root.each do |pkg_name|
                Autobuild::Package[pkg_name].all_dependencies(result)
            end
            result | root
        end

        # Returns the set of packages that should be built if the user does not
        # specify any on the command line
        def default_packages(validate = true)
            if layout = data['layout']
                return layout_packages(validate)
            else
                result = PackageSelection.new
                # No layout, all packages are selected
                names = all_packages
                names.delete_if { |pkg_name| excluded?(pkg_name) || ignored?(pkg_name) }
                names.each do |pkg_name|
                    result.select(pkg_name, pkg_name)
                end
                result
            end
        end

        def normalized_layout(result = Hash.new, layout_level = '/', layout_data = (data['layout'] || Hash.new))
            layout_data.each do |value|
                if value.kind_of?(Hash)
                    subname, subdef = value.find { true }
                    if subdef
                        normalized_layout(result, "#{layout_level}#{subname}/", subdef)
                    end
                else
                    result[value] = layout_level
                end
            end
            result
        end

        # Returns the package directory for the given package name
        def whereis(package_name)
            Autoproj.in_file(self.file) do
                set_name = definition_source(package_name).name
                actual_layout = normalized_layout
                return actual_layout[package_name] || actual_layout[set_name] || '/'
            end
        end

        def resolve_optional_dependencies
            packages.each_value do |pkg|
                pkg.autobuild.resolve_optional_dependencies
            end
        end

        # Loads the package's manifest.xml file for the current package
        #
        # Right now, the absence of a manifest makes autoproj only issue a
        # warning. This will later be changed into an error.
        def load_package_manifest(pkg_name)
            pkg = packages.values.
                find { |pkg| pkg.autobuild.name == pkg_name }
            package, package_set, file = pkg.autobuild, pkg.package_set, pkg.file

            if !pkg_name
                raise ArgumentError, "package #{pkg_name} is not defined"
            end

            manifest_paths =
                [File.join(package_set.local_dir, "manifests", package.name + ".xml"), File.join(package.srcdir, "manifest.xml")]
            manifest_path = manifest_paths.find do |path|
                File.directory?(File.dirname(path)) &&
                    File.file?(path)
            end

            manifest =
                if !manifest_path
                    if !pkg.autobuild.description
                        Autoproj.warn "#{package.name} from #{package_set.name} does not have a manifest"
                        PackageManifest.new(package)
                    else
                        pkg.autobuild.description
                    end
                else
                    PackageManifest.load(package, manifest_path)
                end

            pkg.autobuild.description = manifest
            package_manifests[package.name] = manifest

            manifest.each_dependency do |name, is_optional|
                begin
                    if is_optional
                        package.optional_dependency name
                    else
                        package.depends_on name
                    end
                rescue Autobuild::ConfigException => e
                    raise ConfigError.new(manifest_path),
                        "manifest #{manifest_path} of #{package.name} from #{package_set.name} lists '#{name}' as dependency, which is listed in the layout of #{file} but has no autobuild definition", e.backtrace
                rescue ConfigError => e
                    raise ConfigError.new(manifest_path),
                        "manifest #{manifest_path} of #{package.name} from #{package_set.name} lists '#{name}' as dependency, but it is neither a normal package nor an osdeps package. osdeps reports: #{e.message}", e.backtrace
                end
            end
        end

        # Loads the manifests for all packages known to this project.
        #
        # See #load_package_manifest
        def load_package_manifests(selected_packages)
            selected_packages.each(&:load_package_manifest)
        end

        # Disable all automatic imports from the given package set name
        def disable_imports_from(pkg_set_name)
            @disabled_imports << pkg_set_name
        end

        # call-seq:
        #   list_os_dependencies(packages) => required_packages, ospkg_to_pkg
        #
        # Returns the set of dependencies required by the listed packages.
        #
        # +required_packages+ is the set of osdeps names that are required for
        # +packages+ and +ospkg_to_pkg+ a mapping from the osdeps name to the
        # set of packages that require this OS package.
        def list_os_dependencies(packages)
            required_os_packages = Set.new
            package_os_deps = Hash.new { |h, k| h[k] = Array.new }
            packages.each do |pkg_name|
                pkg = Autobuild::Package[pkg_name]
                if !pkg
                    raise InternalError, "internal error: #{pkg_name} is not a package"
                end

                pkg.os_packages.each do |osdep_name|
                    package_os_deps[osdep_name] << pkg_name
                    required_os_packages << osdep_name
                end
            end

            return required_os_packages, package_os_deps
        end

        # Installs the OS dependencies that are required by the given packages
        def install_os_dependencies(packages)
            required_os_packages, package_os_deps = list_os_dependencies(packages)
            required_os_packages.delete_if do |pkg|
                if excluded?(pkg)
                    raise ConfigError.new, "the osdeps package #{pkg} is excluded from the build in #{file}. It is required by #{package_os_deps[pkg].join(", ")}"
                end
                if ignored?(pkg)
                    if Autoproj.verbose
                        Autoproj.message "ignoring osdeps package #{pkg}"
                    end
                    true
                end
            end
            Autoproj.osdeps.install(required_os_packages, package_os_deps)
        end

        # The set of overrides added with #add_osdeps_overrides
        attr_reader :osdeps_overrides

        # Declares that autoproj should use normal package(s) to provide the
        # +osdeps_name+ OS package in cases +osdeps_name+ does not exist.
        #
        # The full syntax is
        #
        #   Autoproj.add_osdeps_overrides 'opencv', :package => 'external/opencv'
        #
        # If more than one packages should be built, use the :packages option
        # with an array:
        #
        #   Autoproj.add_osdeps_overrides 'opencv', :packages => ['external/opencv', 'external/test']
        #
        # The :force option allows to force the usage of the source package(s),
        # regardless of the availability of the osdeps package.
        def add_osdeps_overrides(osdeps_name, options)
            options = Kernel.validate_options options, :package => nil, :packages => [], :force => false
            if pkg = options.delete(:package)
                options[:packages] << pkg
            end
            @osdeps_overrides[osdeps_name.to_s] = options
        end

        # Remove any OSDeps override that has previously been added with
        # #add_osdeps_overrides
        def remove_osdeps_overrides(osdep_name)
            @osdeps_overrides.delete(osdeps_name.to_s)
        end

        # Exception raised by
        # PackageSelection#filter_excluded_and_ignored_packages when a given
        # selection is completely excluded
        class ExcludedSelection < ConfigError
            attr_reader :selection
            def initialize(selection)
                @selection = selection
            end
        end

        # Exception raised when an unknown package is encountered
        class UnknownPackage < ConfigError
            attr_reader :name
            def initialize(name)
                @name = name
            end
        end

        # Class holding information about which packages have been selected, and
        # why. It is used to decide whether some non-availability of packages
        # are errors or simply warnings (i.e. if the user really wants a given
        # package, or merely might be adding it by accident)
        class PackageSelection
            # The set of matches, i.e. a mapping from a user-provided string to
            # the set of packages it selected
            attr_reader :matches
            # The set of selected packages, as a hash of the package name to the
            # set of user-provided strings that caused that package to be
            # selected
            attr_reader :selection
            # A flag that tells #filter_excluded_and_ignored_packages whether
            # the a given package selection is weak or not.
            #
            # If true, a selection that have some excluded packages will not
            # generate an error. Otherwise (the default), an error is generated
            attr_reader :weak_dependencies
            # After a call to #filter_excluded_and_ignored_packages, this
            # contains the set of package exclusions that have been ignored
            # because the corresponding metapackage has a weak dependency policy
            attr_reader :exclusions
            # After a call to #filter_excluded_and_ignored_packages, this
            # contains the set of package ignores that have been ignored because
            # the corresponding metapackage has a weak dependency policy
            attr_reader :ignores

            def initialize
                @selection = Hash.new { |h, k| h[k] = Set.new }
                @matches = Hash.new { |h, k| h[k] = Set.new }
                @weak_dependencies = Hash.new
                @ignores = Hash.new { |h, k| h[k] = Set.new }
                @exclusions = Hash.new { |h, k| h[k] = Set.new }
            end

            # The set of packages that have been selected
            def packages
                selection.keys
            end

            def include?(pkg_name)
                selection.has_key?(pkg_name)
            end

            def empty?
                selection.empty?
            end

            def each(&block)
                selection.each_key(&block)
            end

            def select(sel, packages, weak = false)
                packages = Array(packages)
                matches[sel] |= packages.to_set.dup
                packages.each do |pkg_name|
                    selection[pkg_name] << sel
                end
                weak_dependencies[sel] = weak
            end

            def initialize_copy(old)
                old.selection.each do |pkg_name, set|
                    @selection[pkg_name] = set.dup
                end
                old.matches.each do |sel, set|
                    @matches[sel] = set.dup
                end
            end

            def has_match_for?(sel)
                matches.has_key?(sel)
            end

            # Remove packages that are explicitely excluded and/or ignored
            #
            # Raise an error if an explicit selection expands only to an
            # excluded package, and display a warning for ignored packages
            def filter_excluded_and_ignored_packages(manifest)
                matches.each do |sel, expansion|
                    excluded, other = expansion.partition { |pkg_name| manifest.excluded?(pkg_name) }
                    ignored,  ok    = other.partition { |pkg_name| manifest.ignored?(pkg_name) }

<<<<<<< HEAD
                    if !excluded.empty? && (!weak_dependencies[sel] || (ok.empty? && ignored.empty?))
=======
                    if ok.empty? && ignored.empty? && !excluded.empty?
>>>>>>> db91a932
                        exclusions = excluded.map do |pkg_name|
                            [pkg_name, manifest.exclusion_reason(pkg_name)]
                        end
                        base_msg = "#{sel} is selected in the manifest or on the command line"
                        if exclusions.size == 1
                            reason = exclusions[0][1]
                            if sel == exclusions[0][0]
                                raise ExcludedSelection.new(sel), "#{base_msg}, but it is excluded from the build: #{reason}"
                            elsif weak_dependencies[sel]
                                raise ExcludedSelection.new(sel), "#{base_msg}, but it expands to #{exclusions.map(&:first).join(", ")}, which is excluded from the build: #{reason}"
                            else
                                raise ExcludedSelection.new(sel), "#{base_msg}, but its dependency #{exclusions.map(&:first).join(", ")} is excluded from the build: #{reason}"
                            end
                        elsif weak_dependencies[sel]
                            raise ExcludedSelection.new(sel), "#{base_msg}, but expands to #{exclusions.map(&:first).join(", ")}, and all these packages are excluded from the build:\n  #{exclusions.map { |name, reason| "#{name}: #{reason}" }.join("\n  ")}"
                        else
                            raise ExcludedSelection.new(sel), "#{base_msg}, but it requires #{exclusions.map(&:first).join(", ")}, and all these packages are excluded from the build:\n  #{exclusions.map { |name, reason| "#{name}: #{reason}" }.join("\n  ")}"
                        end
                    else
                        self.exclusions[sel] |= excluded.to_set.dup
                        self.ignores[sel] |= ignored.to_set.dup
                    end

                    excluded = excluded.to_set
                    ignored = ignored.to_set
                    expansion.delete_if do |pkg_name|
                        ignored.include?(pkg_name) || excluded.include?(pkg_name)
                    end
                end

                selection.keys.sort.each do |pkg_name|
                    if manifest.excluded?(pkg_name)
                        selection.delete(pkg_name)
                    elsif manifest.ignored?(pkg_name)
                        selection.delete(pkg_name)
                    end
                end
                matches.delete_if do |key, sel|
                    sel.empty?
                end
            end
        end

        # Package selection can be done in three ways:
        #  * as a subdirectory in the layout
        #  * as a on-disk directory
        #  * as a package name
        #
        # This method converts the first two directories into the third one
        def expand_package_selection(selection, options = Hash.new)
            options = Kernel.validate_options options, :filter => true
            base_dir = Autoproj.root_dir

            result = PackageSelection.new
            # All the packages that are available on this installation
            all_layout_packages = self.all_selected_packages

            # First, remove packages that are directly referenced by name or by
            # package set names
            selection.each do |sel|
                match_pkg_name = Regexp.new(Regexp.quote(sel))

                packages = all_layout_packages.
                    find_all { |pkg_name| pkg_name =~ match_pkg_name }.
                    to_set
                if !packages.empty?
                    result.select(sel, packages)
                end

                each_metapackage do |pkg|
                    if pkg.name =~ match_pkg_name
                        packages = resolve_package_set(pkg.name).to_set
                        packages = (packages & all_layout_packages)
                        result.select(sel, packages, pkg.weak_dependencies?)
                    end
                end
            end

            pending_selections = Hash.new

            # Finally, check for package source directories
            all_packages = self.all_package_names
            selection.each do |sel|
                match_pkg_name = Regexp.new(Regexp.quote(sel))
                all_packages.each do |pkg_name|
                    pkg = Autobuild::Package[pkg_name]
                    if pkg_name =~ match_pkg_name || "#{sel}/" =~ Regexp.new("^#{Regexp.quote(pkg.srcdir)}/") || pkg.srcdir =~ Regexp.new("^#{Regexp.quote(sel)}")
                        # Check-out packages that are not in the manifest only
                        # if they are explicitely selected. However, we do store
                        # them as "possible resolutions" for the user selection,
                        # and add them if -- at the end of the method -- nothing
                        # has been found for this particular selection
                        if !all_layout_packages.include?(pkg.name)
                            if pkg_name != sel && pkg.srcdir != sel
                                pending_selections[sel] = pkg_name
                                next
                            end
                        end

                        result.select(sel, pkg_name)
                    end
                end
            end

            if options[:filter]
                result.filter_excluded_and_ignored_packages(self)
            end
            nonresolved = selection - result.matches.keys
            nonresolved.delete_if do |sel|
                if pkg_name = pending_selections[sel]
                    result.select(sel, pkg_name)
                    true
                end
            end

            return result, nonresolved
        end

        attr_reader :moved_packages

        # Moves the given package name from its current subdirectory to the
        # provided one.
        #
        # For instance, for a package called drivers/xsens_imu
        #
        #   move("drivers/xsens_imu", "data_acquisition")
        #
        # will move the package into data_acquisition/xsens_imu
        def move_package(package_name, new_dir)
            moved_packages[package_name] = File.join(new_dir, File.basename(package_name))
        end

        # Compute the reverse dependencies of all the packages
        #
        # The return value is a hash of the form
        # 
        #   package_name => [list_of_packages_that_depend_on_package_name]
        #
        # Where the list is given as a list of package names as well
        def compute_revdeps
            result = Hash.new { |h, k| h[k] = Set.new }
            each_autobuild_package do |pkg|
                pkg.dependencies.each do |pkg_name|
                    result[pkg_name] << pkg.name
                end
            end
            result
        end

        def reuse(*dir)
            dir = File.expand_path(File.join(*dir), Autoproj.root_dir)
            if reused_installations.any? { |mnf| mnf.path == dir }
                return
            end

            manifest = InstallationManifest.new(dir)
            manifest_file = File.join(dir,  ".autoproj-installation-manifest")
            if !File.file?(manifest_file)
                raise ConfigError.new, "while setting up reuse of #{dir}, the .autoproj-installation-manifest file does not exist. You should probably rerun autoproj envsh in that folder first"
            end
            manifest.load(manifest_file)
            @reused_installations << manifest
            manifest.each do |pkg|
                ignore_package pkg.name
            end
        end
    end

    class << self
        # The singleton manifest object on which the current run works
        attr_accessor :manifest

        # The operating system package definitions
        attr_accessor :osdeps
    end

    def self.load_osdeps_from_package_sets
        manifest.each_osdeps_file do |source, file|
            osdeps.merge(source.load_osdeps(file))
        end
        osdeps
    end

    # Manifest of installed packages imported from another autoproj installation
    class InstallationManifest
        Package = Struct.new :name, :srcdir, :prefix

        attr_reader :path
        attr_reader :packages
        def initialize(path)
            @path = path
        end

        def load(path)
            @packages = CSV.read(path).map do |row|
                Package.new(*row)
            end
        end

        def each(&block)
            packages.each(&block)
        end
    end

    # Access to the information contained in a package's manifest.xml file
    #
    # Use PackageManifest.load to create
    class PackageManifest
        # Load a manifest.xml file and returns the corresponding
        # PackageManifest object
        def self.load(package, file)
            doc =
                begin REXML::Document.new(File.read(file))
                rescue REXML::ParseException => e
                    raise Autobuild::PackageException.new(package.name, 'prepare'), "invalid #{file}: #{e.message}"
                end

            PackageManifest.new(package, doc)
        end

        # The Autobuild::Package instance this manifest applies on
        attr_reader :package
        # The raw XML data as a Nokogiri document
        attr_reader :xml

        # The list of tags defined for this package
        #
        # Tags are defined as multiple <tags></tags> blocks, each of which can
        # contain multiple comma-separated tags 
        def tags
            result = []
            xml.elements.each('package/tags') do |node|
                result.concat((node.text || "").strip.split(','))
            end
            result
        end

        def documentation
            xml.elements.each('package/description') do |node|
                doc = (node.text || "").strip
                if !doc.empty?
                    return doc
                end
            end
            return short_documentation
        end

        def short_documentation
            xml.elements.each('package/description') do |node|
                doc = node.attributes['brief']
                if doc
                    doc = doc.to_s.strip
                end
                if doc && !doc.empty?
                    return doc.to_s
                end
            end
            "no documentation available for #{package.name} in its manifest.xml file"
        end

        def initialize(package, doc = REXML::Document.new)
            @package = package
            @xml = doc
        end

        def each_dependency(&block)
            if block_given?
                each_os_dependency(&block)
                each_package_dependency(&block)
            else
                enum_for(:each_dependency, &block)
            end
        end

        def each_os_dependency
            if block_given?
                xml.elements.each('package/rosdep') do |node|
                    yield(node.attributes['name'], false)
                end
                package.os_packages.each do |name|
                    yield(name, false)
                end
            else
                enum_for :each_os_dependency
            end
        end

        def each_package_dependency
            if block_given?
                depend_nodes = xml.elements.to_a('package/depend') +
                    xml.elements.to_a('package/depend_optional')

                depend_nodes.each do |node|
                    dependency = node.attributes['package']
                    optional = (node.attributes['optional'].to_s == '1' || node.name == "depend_optional")

                    if dependency
                        yield(dependency, optional)
                    else
                        raise ConfigError.new, "manifest of #{package.name} has a <depend> tag without a 'package' attribute"
                    end
                end
            else
                enum_for :each_package_dependency
            end
        end

        # Enumerates the name and email of each author. If no email is present,
        # yields (name, nil)
        def each_author
            if !block_given?
                return enum_for(:each_author)
            end

            xml.elements.each('package/author') do |author|
                (author.text || "").strip.split(',').each do |str|
                    name, email = str.split('/').map(&:strip)
                    email = nil if email && email.empty?
                    yield(name, email)
                end
            end
        end

        # If +name+ points to a text element in the XML document, returns the
        # content of that element. If no element matches +name+, or if the
        # content is empty, returns nil
        def text_node(name)
            xml.elements.each(name) do |str|
                str = (str.text || "").strip
                if !str.empty?
                    return str
                end
            end
            nil
        end

        # The package associated URL, usually meant to direct to a website
        #
        # Returns nil if there is none
        def url
            return text_node('package/url')
        end

        # The package license name
        #
        # Returns nil if there is none
        def license
            return text_node('package/license')
        end

        # The package version number
        #
        # Returns 0 if none is declared
        def version
            return text_node("version")
        end
    end
    def self.add_osdeps_overrides(*args, &block)
        manifest.add_osdeps_overrides(*args, &block)
    end
end
<|MERGE_RESOLUTION|>--- conflicted
+++ resolved
@@ -1854,11 +1854,7 @@
                 result.filter_excluded_and_ignored_packages(self)
             rescue ExcludedSelection => e
                 if validate
-<<<<<<< HEAD
-                    raise
-=======
                     raise e, "#{e.selection}, which is selected in the layout, cannot be built: #{e.message}", e.backtrace
->>>>>>> db91a932
                 end
             end
             result
@@ -2222,11 +2218,7 @@
                     excluded, other = expansion.partition { |pkg_name| manifest.excluded?(pkg_name) }
                     ignored,  ok    = other.partition { |pkg_name| manifest.ignored?(pkg_name) }
 
-<<<<<<< HEAD
                     if !excluded.empty? && (!weak_dependencies[sel] || (ok.empty? && ignored.empty?))
-=======
-                    if ok.empty? && ignored.empty? && !excluded.empty?
->>>>>>> db91a932
                         exclusions = excluded.map do |pkg_name|
                             [pkg_name, manifest.exclusion_reason(pkg_name)]
                         end
